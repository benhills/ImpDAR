--- conflicted
+++ resolved
@@ -16,13 +16,8 @@
 import sys
 import os.path
 import argparse
-<<<<<<< HEAD
 
 from impdar.lib.load import load, FILETYPE_OPTIONS
-=======
-import numpy as np
-from impdar.lib.load import load
->>>>>>> 56735a27
 from impdar.lib.process import concat
 from impdar.lib.gpslib import interp as interpdeep
 
@@ -112,10 +107,6 @@
     parser_mig.add_argument('--nxpad', type=int, default=100, help='Number of traces to pad with zeros for FFT')
     parser_mig.add_argument('--tmig', type=int, default=0, help='Times for velocity profile')
     parser_mig.add_argument('--verbose', type=int, default=1, help='Print output from SeisUnix migration')
-<<<<<<< HEAD
-    parser_mig.add_argument('--sutype', type=str, default='sumigtk', choices=['sustolt', 'sumigtk', 'sumigffd'], help='Migration command for SeisUnix')
-=======
->>>>>>> 56735a27
     add_def_args(parser_mig)
 
     return parser
@@ -141,11 +132,7 @@
     parser.add_argument('-o', type=str, help='Output to this file (or folder if multiple inputs)')
     parser.add_argument('--ftype', type=str, default='mat',
                         help='Type of file to load (default ImpDAR mat)',
-<<<<<<< HEAD
                         choices=FILETYPE_OPTIONS)
-=======
-                        choices=['gssi', 'pe', 'gprMax', 'gecko', 'mat', 'segy', 'mcords_nc', 'mcords_mat'])
->>>>>>> 56735a27
 
 
 def main():
@@ -234,29 +221,9 @@
     interpdeep(dats, spacing, fn=gps_fn, offset=offset, min_movement=minmove, extrapolate=extrapolate)
 
 
-<<<<<<< HEAD
 def mig(dat, mtype='stolt', vel=1.69e8, vtaper=100, htaper=100, tmig=0, verbose=0, vel_fn=None, nxpad=1, nearfield=False, **kwargs):
     dat.migrate(mtype, vel=vel, vtaper=vtaper, htaper=htaper, tmig=tmig, verbose=verbose, vel_fn=vel_fn, nxpad=nxpad, nearfield=nearfield)
 
-=======
-def mig(dat, mtype='stolt', **kwargs):
-    # save to seisunix format for migration with SU routines
-    if mtype[:2] == 'su':
-        try:
-            out_fn = os.path.splitext(dat.fn)[0] + '.sgy'
-            dat.save_as_segy(out_fn)
-        except:
-            raise ValueError('Could not save .sgy')
-    # migrate
-    dat.migrate(mtype=mtype,**kwargs)
-
-    # Read the migrated .bin file
-    if mtype[:2] == 'su':
-        bin_fn = os.path.splitext(dat.fn)[0] + '_' + mtype[2:] + '.bin'
-        with open(bin_fn,'rb') as fid:
-            data_flat = np.fromfile(fid,np.float32)
-        dat.data = np.transpose(np.reshape(data_flat,(dat.tnum,dat.snum)))
->>>>>>> 56735a27
 
 if __name__ == '__main__':
     main()