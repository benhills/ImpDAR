--- conflicted
+++ resolved
@@ -87,16 +87,12 @@
 
     # Migration
     parser_mig = add_procparser(subparsers, 'migrate', 'Migration', mig, defname='migrated')
-    parser_mig.add_argument('--mtype', type=str , default='stolt', choices=['stolt','kirch','phsh','su'], help='Migration routines.')
+    parser_mig.add_argument('--mtype', type=str, default='stolt', choices=['stolt', 'kirch', 'phsh', 'su'], help='Migration routines.')
     parser_mig.add_argument('--vel', type=float, default=1.69e8, help='Speed of light in dielectric medium m/s (default is for ice, 1.69e8)')
     parser_mig.add_argument('--vel_fn', type=str, default=None, help='Filename for inupt velocity array. Column 1: velocities, Column 2: z locations, Column 3: x locations (optional)')
-<<<<<<< HEAD
     parser_mig.add_argument('--nearfield', action='store_true', help='Boolean for nearfield operator in Kirchhoff migration.')
-=======
-    parser_mig.add_argument('--nearfield', type=bool, default=False, help='Boolean for nearfield operator in Kirchhoff migration.')
     parser_mig.add_argument('--htaper', type=int, default=100, help='Number of samples for horizontal taper')
     parser_mig.add_argument('--vtaper', type=int, default=1000, help='Number of samples for vertical taper')
->>>>>>> 5eb84185
     add_def_args(parser_mig)
 
     return parser
@@ -221,10 +217,10 @@
     interpdeep(dats, spacing, fn=gps_fn, offset=offset, min_movement=minmove)
 
 
-def mig(dat, mtype='stolt',vel=1.69e8,vel_fn=None, nearfield=False, htaper=100, vtaper=1000, **kwargs):
+def mig(dat, mtype='stolt', vel=1.69e8, vel_fn=None, nearfield=False, htaper=100, vtaper=1000, **kwargs):
     if mtype == 'su':
-        convert(dat.fn,'segy')
-    dat.migrate(mtype,vel=vel,vel_fn=vel_fn,nearfield=nearfield,htaper=htaper,vtaper=vtaper)
+        convert(dat.fn, 'segy')
+    dat.migrate(mtype, vel=vel, vel_fn=vel_fn, nearfield=nearfield, htaper=htaper, vtaper=vtaper)
 
 
 if __name__ == '__main__':
