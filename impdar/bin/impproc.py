#! /usr/bin/env python
# -*- coding: utf-8 -*-
# vim:fenc=utf-8
#
# Copyright © 2019 David Lilien <dlilien90@gmail.com>
#
# Distributed under terms of the GNU GPL3.0 license.

"""
Make an executable for single actions of impulse radar processing.

All functionality probably overlaps with impdar, but the call is much cleaner.
You get a lot more flexibility on things like keyword arguments.
However, you are limited to one processing step.
"""
import sys
import os.path
import argparse

from impdar.lib.load import load, FILETYPE_OPTIONS
from impdar.lib.process import concat
from impdar.lib.gpslib import interp as interpdeep


def _get_args():
    parser = argparse.ArgumentParser()
    subparsers = parser.add_subparsers(help='Choose a processing step')

    # Horizontal window filter
    parser_hfilt = add_procparser(subparsers, 'hfilt', 'Horizontally filter the data by subtracting the average trace from a window', hfilt, defname='hfilted')
    parser_hfilt.add_argument('start_trace', type=int, help='First trace of representative subset')
    parser_hfilt.add_argument('end_trace', type=int, help='Last trace of representative subset')
    add_def_args(parser_hfilt)

    # Adaptive horizontal filter
    add_simple_procparser(subparsers, 'ahfilt', 'Horizontally filter the data adaptively', ahfilt, defname='ahfilt')

    # Simply reverse the files
    add_simple_procparser(subparsers, 'rev', 'Reverse the data', rev, defname='rev')

    # Concatenate
    add_simple_procparser(subparsers, 'cat', 'Concatenate the data', concat, defname='cat')

    # Elevation correction
    add_simple_procparser(subparsers, 'elev', 'Elevation correct', elev, defname='elev')

    # Restack
    parser_restack = add_procparser(subparsers, 'restack', 'Restack to interval', restack, defname='restacked')
    parser_restack.add_argument('traces', type=int, help='Number of traces to stack. Must be an odd number')
    add_def_args(parser_restack)

    # Range gain
    parser_rgain = add_procparser(subparsers, 'rgain', 'Add a range gain', rgain, defname='rgain')
    parser_rgain.add_argument('-slope', type=float, default=0.1, help='Slope of the linear range gain. Default 0.1')
    add_def_args(parser_rgain)

    # Automatic range gain
    parser_agc = add_procparser(subparsers, 'agc', 'Add an automatic gain', agc, defname='agc')
    parser_agc.add_argument('-window', type=int, default=50, help='Number of samples to average')
    add_def_args(parser_agc)

    # Vertical bandpass
    parser_vbp = add_procparser(subparsers, 'vbp', 'Vertically bandpass the data', vbp, defname='bandpassed')
    parser_vbp.add_argument('low_MHz', type=float, help='Lowest frequency passed (in MHz)')
    parser_vbp.add_argument('high_MHz', type=float, help='Highest frequency passed (in MHz)')
    add_def_args(parser_vbp)

    # Crop in the vertical
    parser_crop = add_procparser(subparsers, 'crop', 'Crop the data in the vertical', crop, defname='cropped')
    parser_crop.add_argument('top_or_bottom', choices=['top', 'bottom'], help='Remove from the top or bottom')
    parser_crop.add_argument('dimension', choices=['snum', 'twtt', 'depth', 'pretrig'], help='Set the bound in terms of snum (sample number), twtt (two way travel time in microseconds), depth (m, calculated using the nmo_depth or a light speed of 1.69e8m/s if it doesn\'t, or pretrig (the recorded trigger sample)')
    parser_crop.add_argument('lim', type=float, help='The cutoff value')
    add_def_args(parser_crop)

    # Crop in the horizontal
    parser_hcrop = add_procparser(subparsers, 'hcrop', 'Crop the data in the horizontal', hcrop, defname='hcropped')
    parser_hcrop.add_argument('left_or_right', choices=['left', 'right'], help='Remove from the left or right')
    parser_hcrop.add_argument('dimension', choices=['tnum', 'dist'], help='Set the bound in terms of tnum (trace number, 1 indexed) or dist (distance in km)')
    parser_hcrop.add_argument('lim', type=float, help='The cutoff value')
    add_def_args(parser_hcrop)

    # Normal move-out
    parser_nmo = add_procparser(subparsers, 'nmo', 'Normal move-out correction', nmo, defname='nmo')
    parser_nmo.add_argument('ant_sep', type=float, help='Antenna separation')
    parser_nmo.add_argument('--uice', type=float, default=1.69e8, help='Speed of light in ice in m/s (default 1.69e8)')
    parser_nmo.add_argument('--uair', type=float, default=3.0e8, help='Speed of light in air in m/s (default 3.0e8)')
    parser_nmo.add_argument('--rho_profile', type=str, default=None, help='Filename for a depth density profile to correct wave velocity.')
    add_def_args(parser_nmo)

    # Reinterpolate GPS
    parser_interp = add_procparser(subparsers, 'interp', 'Reinterpolate GPS', interp, defname='interp')
    parser_interp.add_argument('spacing', type=float, help='New spacing of radar traces, in meters')
    parser_interp.add_argument('--gps_fn', type=str, help='CSV or mat file containing the GPS information. .csv and .txt files are assumed to be csv, .mat are mat. Default is None--use associated (presumably non-precision) GPS', default=None)
    parser_interp.add_argument('--offset', type=float, default=0.0, help='Offset from GPS time to radar time')
    parser_interp.add_argument('--minmove', type=float, default=1.0e-2, help='Minimum movement to not be stationary')
    parser_interp.add_argument('--extrapolate', action='store_true', help='Extrapolate GPS data beyond bounds')
    add_def_args(parser_interp)

    # GPS
    parser_geolocate = add_procparser(subparsers, 'geolocate', 'GPS control', geolocate, defname='geolocate')
    parser_geolocate.add_argument('gps_fn', type=str, help='CSV or mat file containing the GPS information. .csv and .txt files are assumed to be csv, .mat are mat. Default is None--use associated (presumably non-precision) GPS')
    parser_geolocate.add_argument('--extrapolate', action='store_true', help='Extrapolate GPS data beyond bounds')
    parser_geolocate.add_argument('--guess', action='store_true', help='Guess at offset')
    add_def_args(parser_geolocate)

<<<<<<< HEAD
=======
    # Denoise
    parser_denoise = add_procparser(subparsers, 'denoise', 'Denoising filter for the data image', denoise, defname='denoise')
    parser_denoise.add_argument('vert_win', type=int, help='Size of filtering window in vertical (number of samples)')
    parser_denoise.add_argument('hor_win', type=int, help='Size of filtering window in horizontal (number of traces)')
    add_def_args(parser_denoise)

>>>>>>> 30097eba
    # Migration
    parser_mig = add_procparser(subparsers, 'migrate', 'Migration', mig, defname='migrated')
    parser_mig.add_argument('--mtype', type=str, default='phsh', choices=['stolt', 'kirch', 'phsh', 'tk', 'sumigtk', 'sustolt', 'sumigffd'], help='Migration routines.')
    parser_mig.add_argument('--vel', type=float, default=1.69e8, help='Speed of light in dielectric medium m/s (default is for ice, 1.69e8)')
    parser_mig.add_argument('--vel_fn', type=str, default=None, help='Filename for inupt velocity array. Column 1: velocities, Column 2: z locations, Column 3: x locations (optional)')
    parser_mig.add_argument('--nearfield', action='store_true', help='Boolean for nearfield operator in Kirchhoff migration.')
    parser_mig.add_argument('--htaper', type=int, default=100, help='Number of samples for horizontal taper')
    parser_mig.add_argument('--vtaper', type=int, default=1000, help='Number of samples for vertical taper')
    parser_mig.add_argument('--nxpad', type=int, default=100, help='Number of traces to pad with zeros for FFT')
    parser_mig.add_argument('--tmig', type=int, default=0, help='Times for velocity profile')
    parser_mig.add_argument('--verbose', type=int, default=1, help='Print output from SeisUnix migration')
    add_def_args(parser_mig)

    return parser


def add_simple_procparser(subparsers, name, helpstr, func, defname='proc'):
    """Add a sub parser that can do a simple thing with no arguments"""
    parser = add_procparser(subparsers, name, helpstr, func, defname=defname)
    add_def_args(parser)
    return parser


def add_procparser(subparsers, name, helpstr, func, defname='proc'):
    """A wrapper around adding a subparser because we mostly want the same arguments"""
    parser = subparsers.add_parser(name, help=helpstr)
    parser.set_defaults(func=func, name=defname)
    return parser


def add_def_args(parser):
    """Set some default arguments common to the different processing types"""
    parser.add_argument('fns', type=str, nargs='+', help='The files to process')
    parser.add_argument('-o', type=str, help='Output to this file (or folder if multiple inputs)')
    parser.add_argument('--ftype', type=str, default='mat',
                        help='Type of file to load (default ImpDAR mat)',
                        choices=FILETYPE_OPTIONS)


def main():
    parser = _get_args()
    args = parser.parse_args(sys.argv[1:])
    if not hasattr(args, 'func'):
        parser.parse_args(['-h'])

    radar_data = load(args.ftype, args.fns)

    if args.name == 'cat':
        radar_data = concat(radar_data)
        bn = os.path.splitext(args.fns[0])[0]
        args.fns = [bn + '.mat']
    elif args.name == 'interp':
        interp(radar_data, **vars(args))
    else:
        for dat in radar_data:
            args.func(dat, **vars(args))

    if args.o is not None:
        if len(radar_data) > 1:
            for d, f in zip(radar_data, args.fns):
                bn = os.path.split(os.path.splitext(f)[0])[1]
                if bn[-4:] == '_raw':
                    bn = bn[:-4]
                out_fn = os.path.join(args.o, bn + '_{:s}.mat'.format(args.name))
                d.save(out_fn)
        else:
            out_fn = args.o
            radar_data[0].save(out_fn)
    else:
        for d, f in zip(radar_data, args.fns):
            bn = os.path.splitext(f)[0]
            if bn[-4:] == '_raw':
                bn = bn[:-4]
            out_fn = bn + '_{:s}.mat'.format(args.name)
            d.save(out_fn)


def hfilt(dat, start_trace=0, end_trace=-1, **kwargs):
    dat.hfilt(ftype='hfilt', bounds=(start_trace, end_trace))


def ahfilt(dat, **kwargs):
    dat.hfilt(ftype='adaptive')


def rev(dat, **kwargs):
    dat.reverse()


def elev(dat, **kwargs):
    dat.elev_correct()


def vbp(dat, low_MHz=1, high_MHz=10000, **kwargs):
    dat.vertical_band_pass(low_MHz, high_MHz)


def crop(dat, lim=0, top_or_bottom='top', dimension='snum', **kwargs):
    dat.crop(lim, top_or_bottom=top_or_bottom, dimension=dimension)


def hcrop(dat, lim=0, left_or_right='left', dimension='tnum', **kwargs):
    dat.hcrop(lim, left_or_right=left_or_right, dimension=dimension)


def nmo(dat, ant_sep=0.0, uice=1.69e8, uair=3.0e8, rho_profile=None, **kwargs):
    dat.nmo(ant_sep, uice=uice, uair=uair, rho_profile=rho_profile)


def restack(dat, traces=1, **kwargs):
    dat.restack(traces)


def rgain(dat, slope=0.1, **kwargs):
    dat.rangegain(slope)


def agc(dat, window=50, scale_factor=50, **kwargs):
    dat.agc(window=window, scaling_factor=scale_factor)


def interp(dats, spacing, gps_fn, offset=0.0, minmove=1.0e-2, extrapolate=False, **kwargs):
    interpdeep(dats, spacing, fn=gps_fn, offset=offset, min_movement=minmove, extrapolate=extrapolate)


def geolocate(dats, gps_fn, extrapolate=False, guess=False, **kwargs):
    interpdeep(dats, spacing=None, fn=gps_fn, extrapolate=extrapolate, guess_offset=guess)


<<<<<<< HEAD
=======
def denoise(dat, vert_win=1, hor_dim=10, noise=None, ftype='wiener', **kwargs):
    dat.denoise(vert_win=vert_win, hor_dim=hor_dim, noise=noise, ftype=ftype)


>>>>>>> 30097eba
def mig(dat, mtype='stolt', vel=1.69e8, vtaper=100, htaper=100, tmig=0, verbose=0, vel_fn=None, nxpad=1, nearfield=False, **kwargs):
    dat.migrate(mtype, vel=vel, vtaper=vtaper, htaper=htaper, tmig=tmig, verbose=verbose, vel_fn=vel_fn, nxpad=nxpad, nearfield=nearfield)


if __name__ == '__main__':
    main()<|MERGE_RESOLUTION|>--- conflicted
+++ resolved
@@ -103,15 +103,12 @@
     parser_geolocate.add_argument('--guess', action='store_true', help='Guess at offset')
     add_def_args(parser_geolocate)
 
-<<<<<<< HEAD
-=======
     # Denoise
     parser_denoise = add_procparser(subparsers, 'denoise', 'Denoising filter for the data image', denoise, defname='denoise')
     parser_denoise.add_argument('vert_win', type=int, help='Size of filtering window in vertical (number of samples)')
     parser_denoise.add_argument('hor_win', type=int, help='Size of filtering window in horizontal (number of traces)')
     add_def_args(parser_denoise)
 
->>>>>>> 30097eba
     # Migration
     parser_mig = add_procparser(subparsers, 'migrate', 'Migration', mig, defname='migrated')
     parser_mig.add_argument('--mtype', type=str, default='phsh', choices=['stolt', 'kirch', 'phsh', 'tk', 'sumigtk', 'sustolt', 'sumigffd'], help='Migration routines.')
@@ -241,13 +238,10 @@
     interpdeep(dats, spacing=None, fn=gps_fn, extrapolate=extrapolate, guess_offset=guess)
 
 
-<<<<<<< HEAD
-=======
 def denoise(dat, vert_win=1, hor_dim=10, noise=None, ftype='wiener', **kwargs):
     dat.denoise(vert_win=vert_win, hor_dim=hor_dim, noise=noise, ftype=ftype)
 
 
->>>>>>> 30097eba
 def mig(dat, mtype='stolt', vel=1.69e8, vtaper=100, htaper=100, tmig=0, verbose=0, vel_fn=None, nxpad=1, nearfield=False, **kwargs):
     dat.migrate(mtype, vel=vel, vtaper=vtaper, htaper=htaper, tmig=tmig, verbose=verbose, vel_fn=vel_fn, nxpad=nxpad, nearfield=nearfield)
 
