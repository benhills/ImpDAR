--- conflicted
+++ resolved
@@ -72,10 +72,10 @@
         plot.plot([os.path.join(THIS_DIR, 'input_data', 'small_data.mat')], tr=0)
         mock_plot_tr.assert_called_with(Any(RadarData), 0, ydat='twtt')
 
-    @patch('impdar.lib.plot.plot_specdense', returns=[DummyFig(), None])
+    @patch('impdar.lib.plot.plot_spectrogram', returns=[DummyFig(), None])
     def test_plotPLOTSPECDENSE(self, mock_plot_specdense):
-        plot.plot([os.path.join(THIS_DIR, 'input_data', 'small_data.mat')], spectra=True, freq_limit=0, window=0, scaling=1)
-        mock_plot_specdense.assert_called_with(Any(RadarData), 0, 0, 1)
+        plot.plot([os.path.join(THIS_DIR, 'input_data', 'small_data.mat')], spectra=(0, 1), window=0, scaling=1)
+        mock_plot_specdense.assert_called_with(Any(RadarData), (0, 1), window=0, scaling=1)
 
     @patch('impdar.lib.plot.plot_ft', returns=[DummyFig(), None])
     def test_plotFT(self, mock_plot_ft):
@@ -282,7 +282,6 @@
 
 
 class TestPlotPicks(unittest.TestCase):
-<<<<<<< HEAD
     
     def test_plot_picks_via_radargram(self):
         """We want to be able to call this via plot_radargram"""
@@ -293,9 +292,6 @@
         dat.picks.samp3 = np.ones((2, len(dat.lat)))
 
         fig, ax = plot.plot_radargram(dat, pick_colors='mgm')
-
-=======
->>>>>>> 9b201ff1
 
     def test_plot_picks(self):
         # Only checking that these do not throw errors
@@ -327,12 +323,8 @@
 
 
 class TestPlotSpectral(unittest.TestCase):
-<<<<<<< HEAD
-
-    def test_plot_specdense(self):
-=======
+
     def test_plot_spectrogram(self):
->>>>>>> 9b201ff1
         # Only checking that these do not throw errors
         dat = NoInitRadarData(big=True)
 
@@ -348,7 +340,7 @@
         plot.plot_spectrogram(dat, (0.,5.0), scaling='density')
 
         # no error if freq high
-        plot.plot_specdense(dat, 100)
+        plot.plot_spectrogram(dat, 100)
 
         # freq too low
         with self.assertRaises(ValueError):
