--- conflicted
+++ resolved
@@ -350,11 +350,7 @@
         self.flags.file_read_code = 'Burst' + \
             str(self.bnum) + 'not found in file' + self.header.fn
         self.bnum = burst_count - 1
-<<<<<<< HEAD
-        raise ImpdarError('Burst {:d} not found in file {:s}'.format(self.bnum, self.header.fn))
-=======
         raise ValueError('Burst {:d} not found in file {:s}'.format(self.bnum, self.header.fn))
->>>>>>> 9fbfc5cc
     else:
         if self.average == 2:
             self.data = np.fromfile(
