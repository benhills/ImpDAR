--- conflicted
+++ resolved
@@ -17,11 +17,6 @@
 
 Sept 23 2019
 """
-<<<<<<< HEAD
-
-import numpy as np
-=======
->>>>>>> 9fbfc5cc
 
 import numpy as np
 
@@ -119,18 +114,16 @@
     self.data = spec_cor.copy()
     self.spec = spec.copy()
     self.data_dtype = self.data.dtype
-<<<<<<< HEAD
-=======
 
     # precise range measurement
     self.Rfine = phase2range(np.angle(self.data),self.header.lambdac,
             np.tile(self.Rcoarse,(self.bnum,self.cnum,1)),
             self.header.chirp_grad,self.header.ci)
->>>>>>> 9fbfc5cc
 
     # Crop output variables to useful depth range only
     n = np.argmin(self.Rcoarse<=max_range)
     self.Rcoarse = self.Rcoarse[:n]
+    self.Rfine = self.Rfine[:n]
     self.data = self.data[:,:,:n]
     self.spec = self.spec[:,:,:n]
     self.snum = n
@@ -146,33 +139,18 @@
 
     Parameters
     ---------
-<<<<<<< HEAD
+    self: class
+        ApresData object
     bed_range: float
         Distance of the bed, so noise floor can be calculated beneath it
-=======
-    self: class
-        ApresData object
-
-    Returns
-    --------
-    phase_uncertainty: array
-        uncertainty in the phase (rad)
-    r_uncertainty: array
-        uncertainty in the range (m) calculated from phase uncertainty
->>>>>>> 9fbfc5cc
     """
 
     if self.flags.range == 0:
         raise TypeError('The range filter has not been executed on this data class, do that before the uncertainty calculation.')
 
     # Get measured phasor from the data class, and use the median magnitude for noise phasor
-<<<<<<< HEAD
     meas_phasor = np.squeeze(self.data)
     median_mag = np.nanmedian(abs(meas_phasor[np.argwhere(self.Rcoarse>bed_range)]))
-=======
-    meas_phasor = self.data
-    median_mag = np.nanmedian(abs(meas_phasor[:,:,np.argwhere(self.Rcoarse>bed_range)]))
->>>>>>> 9fbfc5cc
     # Noise phasor with random phase and magnitude equal to median of measured phasor
     noise_phase = np.random.uniform(-np.pi,np.pi,np.shape(meas_phasor))
     noise_phasor = median_mag*(np.cos(noise_phase)+1j*np.sin(noise_phase))
@@ -219,85 +197,7 @@
         # Precise
         r = phi/((4.*np.pi/lambdac) - (4.*rc*K/ci**2.))
 
-<<<<<<< HEAD
     return r
-=======
-    Parameters
-    ---------
-    self: class
-        ApresData object
-    acq1: array
-        first acquisition for comparison
-    acq2: array
-        second acquisition for comparison
-    win: int
-        window size over which to do the correlation coefficient calculation
-    step: int
-        step size for the window to move between calculations
-    Rcoarse: array; optional
-        if an external depth array is desired, input here
-    r_uncertainty: array; optional
-        if unceratinty based on the noise vector is desired input value here
-        this should be the sum of uncertainty from both acquisitions.
-    uncertainty: string;
-        default 'CR' Cramer-Rao bound as in Jordan et al. (2020)
-
-    Returns
-    --------
-    ds: array
-        depths at which the correlation coefficient is calculated
-    co: array
-        correlation coefficient between acquisitions
-        amplitude indicates how well reflection packets match between acquisitions
-        phase is a measure of the vertical motion
-    range_diff: array
-        vertical motion in meters
-    range_diff_unc: array
-        uncertainty of vertical motion in meters
-    """
-
-    if np.shape(acq1) != np.shape(acq2):
-        raise TypeError('Acquisition inputs must be of the same shape.')
-
-    idxs = np.arange(win//2,(len(acq1)-win//2),step)
-    if Rcoarse is not None:
-        ds = Rcoarse[idxs]
-    else:
-        ds = self.Rcoarse[idxs]
-    co = np.empty_like(ds).astype(np.complex)
-    for i,idx in enumerate(idxs):
-        # index two sub_arrays to compare
-        arr1 = acq1[idx-win//2:idx+win//2]
-        arr2 = acq2[idx-win//2:idx+win//2]
-        # correlation coefficient to get the motion
-        # the amplitude indicates how well the reflections match between acquisitions
-        # the phase is a measure of the offset
-        co[i] = np.corrcoef(arr1,arr2)[1,0]
-
-    # convert the phase offset to a distance vector
-    r_diff = phase2range(np.angle(co),
-            self.header.lambdac,
-            ds,
-            self.header.chirp_grad,
-            self.header.ci)
-
-    if uncertainty == 'CR':
-        # Error from Cramer-Rao bound, Jordan et al. (2020) Ann. Glac. eq. (5)
-        sigma = (1./abs(co))*np.sqrt((1.-abs(co)**2.)/(2.*win))
-        # convert the phase offset to a distance vector
-        r_diff_unc = phase2range(sigma,
-                self.header.lambdac,
-                ds,
-                self.header.chirp_grad,
-                self.header.ci)
-
-    elif uncertainty == 'noise_phasor':
-        # Uncertainty from Noise Phasor as in Kingslake et al. (2014)
-        # r_uncertainty should be calculated using the function phase_uncertainty defined in this script
-        r_diff_unc = np.array([np.nanmean(r_uncertainty[i-win//2:i+win//2]) for i in idxs])
-
-    return ds, co, r_diff, r_diff_unc
->>>>>>> 9fbfc5cc
 
 
 def stacking(self,num_chirps=None):
