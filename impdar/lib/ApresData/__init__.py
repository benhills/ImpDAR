#! /usr/bin/env python
# -*- coding: utf-8 -*-
# vim:fenc=utf-8
#
# Copyright © 2019 Benjamin Hills <bhills@uw.edu>
#
# Distributed under terms of the GNU GPL-3.0 license.

"""
An alternative ImpDAR class for ApRES data.
This should be considered separate from impulse data.
This class has a different set of loading and filtering scripts.

Author:
Benjamin Hills
bhills@uw.edu
University of Washington
Earth and Space Sciences

Sept 24 2019
"""

import os
import datetime

import numpy as np
from scipy.io import loadmat
import h5py

from .ApresFlags import ApresFlags
from .ApresHeader import ApresHeader
from ..ImpdarError import ImpdarError

class ApresData(object):
    """A class that holds the relevant information for an ApRES acquisition.

    We keep track of processing steps with the flags attribute.
    This base version's __init__ takes a filename of a .mat file in the old StODeep format to load.
    """
    #: Attributes that every ApresData object should have and should not be None.
    attrs_guaranteed = ['data',
                        'decday',
                        'dt',
                        'snum',
                        'cnum',
                        'bnum',
                        'chirp_num',
                        'chirp_att',
                        'chirp_time',
                        'travel_time',
                        'frequencies']

    #: Optional attributes that may be None without affecting processing.
    #: These may not have existed in old StoDeep files that we are compatible with,
    #: and they often cannot be set at the initial data load.
    #: If they exist, they all have units of meters.
    attrs_optional = ['lat',
                      'long',
                      'x_coord',
                      'y_coord',
                      'elev',
                      'temperature1',
                      'temperature2',
                      'battery_voltage',
<<<<<<< HEAD
                      'Rcoarse',
                      'uncertainty']
=======
                      'Rcoarse']
>>>>>>> 9fbfc5cc

    from ._ApresDataProcessing import apres_range, phase_uncertainty, stacking
    from ._ApresDataSaving import save

    # Now make some load/save methods that will work with the matlab format
    def __init__(self, fn):
        if fn is None:
            # Write these out so we can document them
            # Very basics
            self.snum = None  #: int number of samples per chirp
            self.cnum = None  #: int, the number of chirps in a burst
            self.bnum = None  #: int, the number of bursts
            self.data = None  #: np.ndarray(snum x tnum) of the actual return power
            self.dt = None  #: float, The spacing between samples in travel time, in seconds

            # Per-trace attributes
            #: np.ndarray(tnum,) of the acquisition time of each trace
            #: note that this is referenced to Jan 1, 0 CE (matlabe datenum)
            #: for convenience, use the `datetime` attribute to access a python version of the day
            self.decday = None
            #: np.ndarray(tnum,) latitude along the profile. Generally not in projected coordinates
            self.lat = None
            #: np.ndarray(tnum,) longitude along the profile. Generally not in projected coords.
            self.long = None

            # chirp
            self.chirp_num = None  #: np.ndarray(cnum,) The 1-indexed number of the chirp
            self.chirp_att = None  #: np.ndarray(cnum,) Chirp attenuation settings
            self.chirp_time = None  #: np.ndarray(cnum,) Time at beginning of chirp (serial day)

            # Sample-wise attributes
            #: np.ndarray(snum,) The two way travel time to each sample, in us
            self.travel_time = None
            self.Rcoarse = None

            #: np.ndarray(tnum,) Optional. Projected x-coordinate along the profile.
            self.x_coord = None
            #: np.ndarray(tnum,) Optional. Projected y-coordinate along the profile.
            self.y_coord = None
            #: np.ndarray(tnum,) Optional. Elevation along the profile.
            self.elev = None

            # Special attributes
            #: impdar.lib.RadarFlags object containing information about the processing steps done.
            self.flags = ApresFlags()
            self.header = ApresHeader()

            self.data_dtype = None
            return

        if os.path.splitext(fn)[1] == '.h5':
            with h5py.File(fn, 'r') as fin:
                grp = fin['dat']
                for attr in grp.keys():
                    if attr in ['ApresFlags', 'ApresHeader']:
                        continue
                    val = grp[attr][:]
                    if isinstance(val, h5py.Empty):
                        val = None
                    setattr(self, attr, val)
                for attr in grp.attrs.keys():
                    val = grp.attrs[attr]
                    if isinstance(val, h5py.Empty):
                        val = None
                    setattr(self, attr, val)
                self.flags = ApresFlags()
                self.header = ApresHeader()
                self.flags.read_h5(grp)
                self.header.read_h5(grp)
        else:
            mat = loadmat(fn)
            for attr in self.attrs_guaranteed:
                if mat[attr].shape == (1, 1):
                    setattr(self, attr, mat[attr][0][0])
                elif mat[attr].shape[0] == 1 or mat[attr].shape[1] == 1:
                    setattr(self, attr, mat[attr].flatten())
                else:
                    setattr(self, attr, mat[attr])
            # We may have some additional variables
            for attr in self.attrs_optional:
                if attr in mat:
                    if mat[attr].shape == (1, 1):
                        setattr(self, attr, mat[attr][0][0])
                    elif mat[attr].shape[0] == 1 or mat[attr].shape[1] == 1:
                        setattr(self, attr, mat[attr].flatten())
                    else:
                        setattr(self, attr, mat[attr])
                else:
                    setattr(self, attr, None)

            self.data_dtype = self.data.dtype
            self.flags = ApresFlags()
            self.flags.from_matlab(mat['flags'])
            self.header = ApresHeader()
            self.header.from_matlab(mat['header'])

        self.fn = fn
<<<<<<< HEAD
=======
        self.header = ApresHeader()
        self.flags.from_matlab(mat['flags'])
        self.header.from_matlab(mat['header'])
>>>>>>> 9fbfc5cc
        self.check_attrs()

    def check_attrs(self):
        """Check if required attributes exist.

        This is largely for development only; loaders should generally call this method last,
        so that they can confirm that they have defined the necessary attributes.

        Raises
        ------
        ImpdarError
            If any required attribute is None or any optional attribute is fully absent"""
        for attr in self.attrs_guaranteed:
            if not hasattr(self, attr):
                raise ImpdarError('{:s} is missing. \
                    It appears that this is an ill-defined RadarData object'.format(attr))
            if getattr(self, attr) is None:
                raise ImpdarError('{:s} is None. \
                    It appears that this is an ill-defined RadarData object'.format(attr))

        if not hasattr(self, 'data_dtype') or self.data_dtype is None:
            self.data_dtype = self.shh.dtype
        return

    @property
    def datetime(self):
        """A python operable version of the time of acquisition of each trace"""
        return np.array([datetime.datetime.fromordinal(int(dd)) + datetime.timedelta(days=dd % 1) - datetime.timedelta(days=366)
                         for dd in self.decday], dtype=np.datetime64)<|MERGE_RESOLUTION|>--- conflicted
+++ resolved
@@ -62,12 +62,8 @@
                       'temperature1',
                       'temperature2',
                       'battery_voltage',
-<<<<<<< HEAD
                       'Rcoarse',
                       'uncertainty']
-=======
-                      'Rcoarse']
->>>>>>> 9fbfc5cc
 
     from ._ApresDataProcessing import apres_range, phase_uncertainty, stacking
     from ._ApresDataSaving import save
@@ -165,12 +161,6 @@
             self.header.from_matlab(mat['header'])
 
         self.fn = fn
-<<<<<<< HEAD
-=======
-        self.header = ApresHeader()
-        self.flags.from_matlab(mat['flags'])
-        self.header.from_matlab(mat['header'])
->>>>>>> 9fbfc5cc
         self.check_attrs()
 
     def check_attrs(self):
