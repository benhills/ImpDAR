--- conflicted
+++ resolved
@@ -16,11 +16,8 @@
 from .load import load
 
 
-<<<<<<< HEAD
-def plot(fns, tr=None, s=False, ftype='png', dpi=300, xd=False, yd=False, x_range=(0, -1), power=None, spectra=False, freq_limit=None, window=None, scaling='spectrum', filetype='mat', pick_colors=None, ft=False, *args, **kwargs):
-=======
-def plot(fns, tr=None, s=False, ftype='png', dpi=300, xd=False, yd=False, x_range=(0, -1), power=None, spectra=None, window=None, scaling='spectrum', filetype='mat', *args, **kwargs):
->>>>>>> 791ff4a7
+def plot(fns, tr=None, s=False, ftype='png', dpi=300, xd=False, yd=False, x_range=(0, -1), power=None, spectra=False, freq_limit=None, window=None,
+         scaling='spectrum', filetype='mat', pick_colors=None, ft=False, *args, **kwargs):
     """We have an overarching function here to handle a number of plot types
 
     Parameters
@@ -55,15 +52,10 @@
     elif power is not None:
         # Do it all on one axis if power
         figs = [plot_power(radar_data, power)]
-<<<<<<< HEAD
-    elif spectra:
-        figs = [plot_specdense(dat, freq_limit, window, scaling) for dat in radar_data]
     elif ft:
         figs = [plot_ft(dat) for dat in radar_data]
-=======
     elif spectra is not None:
         figs = [plot_spectrogram(dat, spectra, window=window, scaling=scaling) for dat in radar_data]
->>>>>>> 791ff4a7
     else:
         figs = [plot_radargram(dat, xdat=xdat, ydat=ydat, x_range=None, pick_colors=pick_colors) for dat in radar_data]
 
