#! /usr/bin/env python
# -*- coding: utf-8 -*-
# vim:fenc=utf-8
#
# Copyright © 2019 David Lilien <dlilien90@gmail.com>
#
# Distributed under terms of the GNU GPL3 license.

"""
A wrapper around the other loading utilities
"""

import os.path
import glob
from . import load_mcords  # needs to be imported first and alone due to opaque h5py/netcdf4 error
<<<<<<< HEAD
from . import load_gssi, load_pulse_ekko, load_gprMax, load_olaf, load_segy, load_UoA_mat
=======
from . import load_gssi, load_pulse_ekko, load_gprMax, load_olaf, load_segy, load_UoA
>>>>>>> 9fbfc5cc
from . import load_delores, load_osu, load_stomat, load_ramac, load_bsi, load_tek
from ..RadarData import RadarData

# This should be updated as new functionality arrives
# executables that accept multiple ftypes should use this
# to figure out what the available options are
<<<<<<< HEAD
FILETYPE_OPTIONS = ['mat', 'pe', 'gssi','stomat', 'gprMax', 'gecko', 'segy',
                    'mcords_mat', 'mcords_nc', 'UoA_mat', 'ramac', 'bsi', 'delores', 'osu', 'ramac', 'tek']
=======
FILETYPE_OPTIONS = ['mat', 'pe', 'gssi', 'stomat', 'gprMax', 'gecko', 'segy', 'mcords_mat',
                    'mcords_nc', 'UoA_mat', 'UoA_h5', 'ramac', 'bsi', 'delores', 'osu',
                    'ramac', 'tek']
>>>>>>> 9fbfc5cc


def load(filetype, fns_in, channel=1, t_srs=None, s_srs=None, *args, **kwargs):
    """Load a list of files of a certain type

    Parameters
    ----------
    filetype: str
        The type of file to load.
    fns: list
        List of files to load
    channel: Receiver channel that the data were recorded on
        This is primarily for the St. Olaf HF data

    Returns
    -------
    RadarDataList: list of ~impdar.RadarData (or its subclasses)
        Objects with relevant radar information
    """
    if not isinstance(fns_in, (list, tuple)):
        fns_in = [fns_in]

    if filetype == 'gssi':
        dat = [load_gssi.load_gssi(fn) for fn in fns_in]
    elif filetype == 'pe':
        dat = []
        for fn in fns_in:
            # If a pulse ekko project file is input. We need to partition it first.
            if os.path.splitext(fn)[-1] == '.GPZ':
                bn_pe = os.path.splitext(fn)[0]
                print(fn, 'is a Pulse Ekko project file.\n' +
                      'We will partition it into the respective data and header files at ./' +
                      bn_pe)
                if not os.path.isdir(bn_pe):
                    os.mkdir(bn_pe)
                os.rename(fn, os.path.join(bn_pe, fn))
                os.chdir(bn_pe)
                load_pulse_ekko.partition_project_file(fn)
                os.rename(fn, os.path.join('..', fn))
                os.chdir('..')
                # load each file from within the project
                fns_partition = glob.glob(bn_pe+'/*.DT1')
                for fn_i in fns_partition:
                    dat.append(load_pulse_ekko.load_pe(fn_i))
            # If a standard pulse ekko file is input, try to load it
            else:
                try:
                    dat.append(load_pulse_ekko.load_pe(fn))
                except IOError:
                    print('Could not load ', fn, 'as a Pulse Ekko file.')
    elif filetype == 'mat':
        dat = [RadarData(fn) for fn in fns_in]
    elif filetype == 'stomat':
        dat = [load_stomat.load_stomat(fn, **kwargs) for fn in fns_in]
    elif filetype == 'gprMax':
        if load_gprMax.H5:
            dat = [load_gprMax.load_gprMax(fn) for fn in fns_in]
        else:
            raise ImportError('You need h5py for gprmax')
    elif filetype == 'bsi':
        # BSI data are slightly different since we may have multiple profiles per file
        if load_bsi.H5:
            if 'nans' in kwargs:
                nans = kwargs['nans']
            else:
                nans = 'interp'
            data_nestedlist = [load_bsi.load_bsi(fn, nans=nans) for fn in fns_in]
            dat = []
            for data in data_nestedlist:
                dat.extend(data)
        else:
            raise ImportError('You need h5py for bsi')
    elif filetype == 'gecko':
        # Slightly different because we assume that we want to concat
        dat = [load_olaf.load_olaf(fns_in, channel=channel)]
    elif filetype == 'segy':
        if load_segy.SEGY:
            dat = [load_segy.load_segy(fn) for fn in fns_in]
        else:
            raise ImportError('Failed to import segyio, cannot read segy')
    elif filetype == 'gprMax':
        dat = [load_gprMax.load_gprMax(fn) for fn in fns_in]
    elif filetype == 'mcords_nc':
        if load_mcords.NC:
            dat = [load_mcords.load_mcords_nc(fn) for fn in fns_in]
        else:
            raise ImportError('You need netCDF4 in order to read the MCoRDS files')
    elif filetype == 'mcords_mat':
        dat = [load_mcords.load_mcords_mat(fn) for fn in fns_in]
    elif filetype in ['UoA_mat', 'UoA_h5']:
        if load_UoA.H5:
            if 'gps_offset' in kwargs:
                gps_offset = kwargs['gps_offset']
            else:
                gps_offset = 0.0
            if filetype == 'UoA_mat':
                dat = [load_UoA.load_UoA_mat(fn, gps_offset=gps_offset) for fn in fns_in]
            elif filetype == 'UoA_h5':
                dat = []
                for fn in fns_in:
                    dat += load_UoA.load_UoA_h5(fn, gps_offset=gps_offset)
        else:
            raise ImportError('You need h5py for UoA')
    elif filetype == 'delores':
        dat = [load_delores.load_delores(fn, channel=channel) for fn in fns_in]
    elif filetype == 'osu':
        dat = [load_osu.load_osu(fns_in)]
    elif filetype == 'ramac':
        dat = [load_ramac.load_ramac(fn) for fn in fns_in]
    elif filetype == 'tek':
        dat = [load_tek.load_tek(fn) for fn in fns_in]
    else:
        raise ValueError('Unrecognized filetype')

    if s_srs is not None:
        try:
            for d in dat:
                d.get_ll(s_srs=s_srs)
        except ImportError:
            pass

    if t_srs is not None:
        try:
            for d in dat:
                d.get_projected_coords(t_srs=t_srs)
        except ImportError:
            pass

    return dat


def load_and_exit(filetype, fns_in, channel=1, t_srs=None, s_srs=None, o=None, *args, **kwargs):
    """Load a list of files of a certain type, save them as StODeep mat files, exit

    Parameters
    ----------
    filetype: str
        The type of file to load. Options are:
                        'pe' (pulse ekko)
                        'gssi' (from sir controller)
                        'gprMax' (synthetics)
                        'gecko' (St Olaf Radar)
                        'segy' (SEG Y)
                        'mcords_nc' (MCoRDS netcdf)
                        'mcords_mat' (MCoRDS matlab format)
                        'mat' (StODeep matlab format)
    fn: list or str
        List of files to load (or a single file)
    channel: int, optional
        Receiver channel that the data were recorded on
        This is primarily for the St. Olaf HF data
    t_srs: str, optional
        Convert to this coordinate system. Requires GDAL.
    """
    if not isinstance(fns_in, (list, tuple)):
        fns_in = [fns_in]

    if filetype in ['osu', 'gecko']:
        # In this case, we do all at once since these radars split across files that should be merged
        rd_list = load(filetype, fns_in, channel=channel, t_srs=t_srs, *args, **kwargs)
        _save(rd_list, outpath=o)
    else:
        # Other filetypes can be safely done sequentially
        # If multiple ins, and output is not a dir, we have a problem
        if (len(fns_in) > 1) and (o is not None) and (not os.path.isdir(o)):
            raise FileNotFoundError('The output directory does not exist')

        for fn_i in fns_in:
            rd_list = load(filetype, fn_i, channel=channel, t_srs=t_srs, s_srs=s_srs, *args, **kwargs)
            _save(rd_list, outpath=o)


def _save(rd_list, outpath=None):
    """Save a list of RadarData objects with optional output directory."""
    if outpath is not None:
        if len(rd_list) > 1:
            for rd in rd_list:
                fn_out = os.path.join(outpath, os.path.split(os.path.splitext(rd.fn)[0] + '_raw.mat')[-1])
                rd.save(fn_out)
        elif os.path.isdir(outpath):
            fn_out = outpath + os.path.splitext(rd_list[0].fn)[0] + '_raw.mat'
            rd_list[0].save(fn_out)
        else:
            fn_out = outpath
            rd_list[0].save(fn_out)
    else:
        for rd in rd_list:
            fn_out = os.path.splitext(rd.fn)[0] + '_raw.mat'
            rd.save(fn_out)<|MERGE_RESOLUTION|>--- conflicted
+++ resolved
@@ -13,25 +13,16 @@
 import os.path
 import glob
 from . import load_mcords  # needs to be imported first and alone due to opaque h5py/netcdf4 error
-<<<<<<< HEAD
-from . import load_gssi, load_pulse_ekko, load_gprMax, load_olaf, load_segy, load_UoA_mat
-=======
 from . import load_gssi, load_pulse_ekko, load_gprMax, load_olaf, load_segy, load_UoA
->>>>>>> 9fbfc5cc
 from . import load_delores, load_osu, load_stomat, load_ramac, load_bsi, load_tek
 from ..RadarData import RadarData
 
 # This should be updated as new functionality arrives
 # executables that accept multiple ftypes should use this
 # to figure out what the available options are
-<<<<<<< HEAD
-FILETYPE_OPTIONS = ['mat', 'pe', 'gssi','stomat', 'gprMax', 'gecko', 'segy',
-                    'mcords_mat', 'mcords_nc', 'UoA_mat', 'ramac', 'bsi', 'delores', 'osu', 'ramac', 'tek']
-=======
 FILETYPE_OPTIONS = ['mat', 'pe', 'gssi', 'stomat', 'gprMax', 'gecko', 'segy', 'mcords_mat',
                     'mcords_nc', 'UoA_mat', 'UoA_h5', 'ramac', 'bsi', 'delores', 'osu',
                     'ramac', 'tek']
->>>>>>> 9fbfc5cc
 
 
 def load(filetype, fns_in, channel=1, t_srs=None, s_srs=None, *args, **kwargs):
