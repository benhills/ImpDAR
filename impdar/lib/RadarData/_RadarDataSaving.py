--- conflicted
+++ resolved
@@ -27,74 +27,7 @@
     import segyio
     SEGY = True
 except ImportError:
-<<<<<<< HEAD
     SEGY = False
-=======
-    segy = False
-
-
-class RadarDataSaving(RadarDataFiltering):
-
-    def save(self, fn):
-        """Save the radar data
-
-        Parameters
-        ----------
-        fn: str
-            Filename. Should have a .mat extension
-        """
-        mat = {}
-        for attr in self.attrs_guaranteed:
-            if getattr(self, attr) is not None:
-                mat[attr] = getattr(self, attr)
-            else:
-                # this guards against error in matlab format
-                mat[attr] = 0
-        for attr in self.attrs_optional:
-            if hasattr(self, attr) and getattr(self, attr) is not None:
-                mat[attr] = getattr(self, attr)
-        if hasattr(self, 'picks') and self.picks is not None:
-            mat['picks'] = self.picks.to_struct()
-        if self.flags is not None:
-            mat['flags'] = self.flags.to_matlab()
-        else:
-            # We want the structure available to prevent read errors from corrupt files
-            mat['flags'] = RadarFlags().to_matlab()
-        savemat(fn, mat)
-
-    def save_as_segy(self, fn):
-        if not segy:
-            raise ImportError('segyio failed to import, cannot save as segy')
-        # TODO: try for a more elegant fix of dt, but it needs to be an integer...
-        segyio.tools.from_array2D(fn, self.data.transpose(), dt=self.dt*1e12)
-
-    def output_shp(self, fn, t_srs=4326, target_out=None):
-        """Output a shapefile of the traces.
-
-        If there are any picks, we want to output these. If not, we will only output the tracenumber. This function requires osr/gdal for shapefile creation. I suggest exporting a csv if you don't want to deal with gdal.
-
-        Parameters
-        ----------
-        fn: str
-            The filename of the output
-        t_srs: int, optional
-            EPSG number of the target spatial reference system. Default 4326 (wgs84)
-        target_out: str, optional
-            Used to overwrite the default output format of picks. By default, try to write depth and if there is no nmo_depth use TWTT. You might want to use this to get the output in TWTT or sample number (options are depth, elev, twtt, snum)
-        """
-        if not CONVERSIONS_ENABLED:
-            raise ImportError('osgeo was not imported')
-        out_srs = osr.SpatialReference()
-        out_srs.ImportFromEPSG(t_srs)
-        in_srs = osr.SpatialReference()
-        in_srs.ImportFromEPSG(4326)
-        cT = osr.CoordinateTransformation(in_srs, out_srs)
-
-        driver = ogr.GetDriverByName('ESRI Shapefile')
-        data_source = driver.CreateDataSource(fn)
-        layer = data_source.CreateLayer('traces', out_srs, ogr.wkbPoint)
-        layer.CreateField(ogr.FieldDefn('TraceNum', ogr.OFTInteger))
->>>>>>> b1f9c333
 
 
 def save(self, fn):
@@ -129,7 +62,8 @@
     if not SEGY:
         raise ImportError('segyio failed to import, cannot save as segy')
 
-    segyio.tools.from_array2D(fn, self.data.transpose(), dt=self.dt * 1.0e6)
+    print(self.dt, self.dt * 1.0e12)
+    segyio.tools.from_array2D(fn, self.data.transpose(), dt=self.dt * 1.0e12)
 
 
 def output_shp(self, fn, t_srs=4326, target_out=None):
