--- conflicted
+++ resolved
@@ -77,15 +77,10 @@
     uair: float, optional
         Speed of light in air. Default 3.0e8
     const_firn_offset: float, optional
-<<<<<<< HEAD
-        Offset all depths by this much to account for firn-air. Useful it data start below the
-        surface so you can skip complicated corrections. Default None.
-=======
         Offset all depths by this much to account for firn-air.
         THIS IS THE TWO-WAY THICKNESS (not the firn-air).
         Useful if data start below thesurface so you can skip
         complicated, depth-dependent corrections. Default None.
->>>>>>> 337f1afd
     rho_profile: str,optional
         Filename for a csv file with density profile (depths in first column and densities in second)
         Units should be meters for depth, kgs per meter cubed for density.
